#[macro_use]
extern crate lazy_static;

pub trait MouseControllable {
    fn mouse_move_to(&self, x: i32, y: i32);
    fn mouse_move_relative(&self, x: i32, y: i32);
    fn mouse_down(&self, button: u32);
    fn mouse_up(&self, button: u32);
    fn mouse_click(&self, button: u32);
    fn mouse_scroll_x(&self, length: i32);
    fn mouse_scroll_y(&self, length: i32);
}

<<<<<<< HEAD

#[cfg(target_os = "macos")]
mod macos;
#[cfg(target_os = "macos")]
pub use macos::Enigo;
=======
pub trait KeyboardControllable {
    fn key_sequence(&self, sequence: &str);
}
>>>>>>> a55b1efb

#[cfg(target_os = "linux")]
mod linux;
#[cfg(target_os = "linux")]
pub use linux::Enigo;

#[cfg(test)]
mod tests {
    #[test]
    fn it_works() {}
}<|MERGE_RESOLUTION|>--- conflicted
+++ resolved
@@ -11,17 +11,14 @@
     fn mouse_scroll_y(&self, length: i32);
 }
 
-<<<<<<< HEAD
+pub trait KeyboardControllable {
+    fn key_sequence(&self, sequence: &str);
+}
 
 #[cfg(target_os = "macos")]
 mod macos;
 #[cfg(target_os = "macos")]
 pub use macos::Enigo;
-=======
-pub trait KeyboardControllable {
-    fn key_sequence(&self, sequence: &str);
-}
->>>>>>> a55b1efb
 
 #[cfg(target_os = "linux")]
 mod linux;
